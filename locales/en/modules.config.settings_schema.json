--- conflicted
+++ resolved
@@ -1,5 +1,4 @@
 {
-<<<<<<< HEAD
     "modules": {
         "config": {
             "settings_schema": {
@@ -227,38 +226,6 @@
                     ]
                 }
             }
-=======
-  "modules": {
-    "config": {
-      "settings_schema": {
-        "locale": {
-          "invalid": "Invalid locale. Supported locales: {supported}"
-        },
-        "nsfw_pfp_message": {
-          "default": "Your profile picture was detected to contain explicit content",
-          "choices": [
-            "Your profile picture was detected to contain explicit content",
-            "Your profile picture is not appropriate for this server.",
-            "Your profile picture has been flagged as NSFW."
-          ]
-        },
-        "rules": {
-          "default": [
-            "1. Be respectful — no harassment or hate speech.",
-            "2. No NSFW or obscene content.",
-            "3. No spam or excessive self-promotion.",
-            "4. Follow Discord's Terms of Service."
-          ]
-        },
-        "vcmod_rules": {
-          "default": [
-            "1. No harassment, hate speech, or threats.",
-            "2. No slurs or discriminatory language.",
-            "3. No incitement to violence or illegal activity.",
-            "4. No sexual content or explicit remarks.",
-            "5. Follow Discord's Terms of Service."
-          ]
->>>>>>> 87cd054d
         }
       }
     }
